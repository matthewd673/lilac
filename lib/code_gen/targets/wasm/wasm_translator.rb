# typed: strict
# frozen_string_literal: true

require "sorbet-runtime"
require_relative "../../translator"
require_relative "../../instruction"
require_relative "../../../il"
require_relative "../../../symbol_table"
require_relative "wasm_il_transformer"
require_relative "instructions/instructions"
require_relative "instructions/instruction_set"
require_relative "components"
require_relative "relooper"
require_relative "wasm_block"

module Lilac
  module CodeGen
    module Targets
      module Wasm
        # A WasmTranslator translates Lilac IL into Wasm instructions.
        class WasmTranslator < CodeGen::Translator
          extend T::Sig

          include CodeGen::Targets::Wasm

          sig { params(cfg_program: IL::CFGProgram).void }
          def initialize(cfg_program)
            @symbols = T.let(SymbolTable.new, SymbolTable)
            wasm_transformer = WasmILTransformer.new(@symbols)

            @loop_ct = T.let(0, Integer)
            @block_ct = T.let(0, Integer)

<<<<<<< HEAD
            @output_start_component = T.let(true, T::Boolean)

            super(wasm_translator, cfg_program)
=======
            @start_function = T.let(nil, T.nilable(String))

            super(wasm_transformer, cfg_program)
          end

          sig { params(func_name: String).void }
          # Set the function that will be used as the entry point for the
          # Wasm program. If no start function is set then the Wasm program
          # will have no entry point (no Start component in module).
          def set_start_function(func_name)
            unless @program.get_func(func_name)
              raise "Function '#{func_name}' does not exist in Program."
            end

            @start_function = func_name
>>>>>>> 8e8fcdb2
          end

          sig { void }
          def omit_start_component
            @output_start_component = false
          end

          sig { override.returns(Components::Module) }
          def translate
            components = []
            @symbols.push_scope # always have scope for globals and top-level

            # import all extern functions
            @program.each_extern_func do |f|
              components.push(translate_import(f))
            end

<<<<<<< HEAD
            # translate all functions
            @program.each_func { |f| components.push(translate_func(f)) }
=======
            # translate all globals
            @program.each_global do |g|
              # add global to top-level scope
              @symbols.insert(ILSymbol.new(g.id, g.type))
              components.push(translate_global(g))
            end
>>>>>>> 8e8fcdb2

            # translate all functions
            @program.each_func { |f| components.push(translate_func(f)) }

            # add start component if a start function has been set
            if @start_function
              components.push(Components::Start.new(@start_function))
            end

            Components::Module.new(components)
          end

          private

          sig do
            params(extern_funcdef: IL::ExternFuncDef)
              .returns(Components::Import)
          end
          def translate_import(extern_funcdef)
            # translate param types for function signature
            param_types = []
            extern_funcdef.param_types.each do |t|
              param_types.push(Instructions.to_wasm_type(t))
            end

            results = []
            unless extern_funcdef.ret_type.is_a?(IL::Types::Void)
              results.push(Instructions.to_wasm_type(extern_funcdef.ret_type))
            end

            # construct import object
            Components::Import.new(extern_funcdef.source,
                                   extern_funcdef.name,
                                   param_types,
                                   results)
          end

          sig { params(global_def: IL::GlobalDef).returns(Components::Global) }
          def translate_global(global_def)
            type = Instructions.to_wasm_type(global_def.type)
            name = global_def.id.name
            const = @transformer.transform(global_def.rhs)[0]

            unless const.is_a?(Instructions::ConstInteger) ||
                    const.is_a?(Instructions::ConstFloat)
              raise "RHS of GlobalDef did not translate to a ConstInteger or "\
                    "a ConstFloat"
            end

            # TODO: optimization to make some globals not mutable
            Components::Global.new(type, name, const, mutable: true)
          end

          sig { params(cfg_funcdef: IL::CFGFuncDef).returns(Components::Func) }
          def translate_func(cfg_funcdef)
            params = [] # list of params for function signature

            # create a new scope with func params
            @symbols.push_scope
            cfg_funcdef.params.each do |p|
              @symbols.insert(ILSymbol.new(p.id, p.type))

              # also mark this down for the function signature
              param_type = Instructions.to_wasm_type(p.type)
              param_name = p.id.name
              params.push(Components::Local.new(param_type, param_name))
            end

            # find all locals in the function
            locals = find_locals(cfg_funcdef.cfg)

            # translate instructions and pop the scope we used
            instructions = translate_instructions(cfg_funcdef.cfg)
            @symbols.pop_scope
            instructions.push(Instructions::End.new) # every func ends with End

            # construct func with appropriate params and return type
            # if return type is void then result is simply nil
            results = []
            unless cfg_funcdef.ret_type.is_a?(IL::Types::Void)
              results.push(Instructions.to_wasm_type(cfg_funcdef.ret_type))
            end
            export_name = cfg_funcdef.exported ? cfg_funcdef.name : nil
            Components::Func.new(cfg_funcdef.name,
                                 params,
                                 results,
                                 locals,
                                 instructions,
                                 export: export_name)
          end

          sig do
            params(cfg: Analysis::CFG)
              .returns(T::Hash[Type, T::Array[Components::Local]])
          end
          def find_locals(cfg)
            locals = {}

            # scan forwards to build a symbol table of all locals and their
            #   types.
            # NOTE: assume that our caller has kindly pushed a new scope
            cfg.each_node do |b|
              # scan each block for definitions and log them
              # a previous validation should have already ensured that there are
              # no inconsistent types, so we don't need any checks here.
              b.stmt_list.each do |s|
                unless s.is_a?(IL::Definition)
                  next
                end

                # avoid redefining globals, params, or ids used more than once
                if @symbols.lookup(s.id)
                  next
                end

                # log in symbol table
                id_symbol = ILSymbol.new(s.id, s.type)
                @symbols.insert(id_symbol)

                # push declaration
                type = Instructions.to_wasm_type(s.type)
                new_local = Components::Local.new(type, s.id.name)
                if locals[type]
                  locals[type].push(new_local)
                else
                  locals[type] = [new_local]
                end
              end
            end

            locals
          end

          sig do
            params(cfg: Analysis::CFG)
              .returns(T::Array[Instructions::WasmInstruction])
          end
          def translate_instructions(cfg)
            # create a relooper instance for the cfg
            relooper = Relooper.new(cfg)

            instructions = []

            # run relooper, translate the WasmBlocks, and then return that
            root = relooper.translate
            instructions.concat(translate_wasm_block(root))

            instructions
          end

          sig do
            params(block: WasmBlock)
              .returns(T::Array[Instructions::WasmInstruction])
          end
          def translate_wasm_block(block)
            case block
            when WasmIfBlock
              instructions = []

              # translate all the conditional stuff
              block.bb.stmt_list.each do |s|
                instructions.concat(@transformer.transform(s))
              end

              # push the conditional and create the if
              bb_exit = T.unsafe(block.bb.exit)
              unless bb_exit
                raise "Basic block did not have a exit"
              end

              instructions.push(push_value(bb_exit.cond))
              # TODO: handle jump_zero with non-int conditional value
              if bb_exit.is_a?(IL::JumpZero)
                cond_il_type = T.cast(@transformer, WasmILTransformer)
                                .get_il_type(bb_exit.cond)

                # handle integer or non-integer IL type
                if cond_il_type.is_a?(IL::Types::IntegerType)
                  cond_type = Instructions.to_integer_type(cond_il_type)
                  instructions.push(Instructions::EqualZero.new(cond_type))
                elsif cond_il_type.is_a?(IL::Types::FloatType)
                  cond_type = Instructions.to_float_type(cond_il_type)
                  instructions.push(
                    Instructions::ConstFloat.new(cond_type, "0.0")
                  )
                  instructions.push(Instructions::Equal.new(cond_type))
                else # NOTE: I think this never happens
                  raise "Unexpected conditional IL type"
                end
              end
              instructions.push(Instructions::If.new)

              # no true branch = invalid WasmIfBlock
              unless block.true_branch
                raise "WasmIfBlock has no true branch"
              end

              # translate true branch
              if_true_branch = translate_wasm_block(T.unsafe(block.true_branch))
              instructions.concat(if_true_branch)

              # fill in EmptyType if true branch is empty
              if if_true_branch.empty?
                instructions.push(Instructions::EmptyType.new)
              end

              # false branch is optional
              if block.false_branch
                # create the else
                instructions.push(Instructions::Else.new)

                # translate false branch
                block_false_branch = T.unsafe(block.false_branch)
                if_false_branch = translate_wasm_block(block_false_branch)
                instructions.concat(if_false_branch)

                # fill in EmptyType if false branch is empty
                if if_false_branch.empty?
                  instructions.push(Instructions::EmptyType.new)
                end
              end

              # end the if else statement
              instructions.push(Instructions::End.new)

              # translate the following blocks
              if block.next_block
                block_next_block = T.unsafe(block.next_block)
                instructions.concat(translate_wasm_block(block_next_block))
              end

              instructions
            when WasmLoopBlock
              instructions = []
              block_label = alloc_block_label
              loop_label = alloc_loop_label

              # translate all the conditional stuff
              # this will be placed at the beginning of the _block_ and
              # the end of the _loop_
              cond_insts = []
              block.bb.stmt_list.each do |s|
                cond_insts.concat(@transformer.transform(s))
              end
              bb_exit = T.unsafe(block.bb.exit)
              unless bb_exit
                raise "Basic block did not have a exit"
              end

              cond_insts.push(push_value(bb_exit.cond))
              if bb_exit.is_a?(IL::JumpZero) # TODO: handle JumpNotZero?
                cond_il_type = T.cast(@transformer, WasmILTransformer)
                                .get_il_type(bb_exit.cond)

                # handle integer or non-integer IL type
                if cond_il_type.is_a?(IL::Types::IntegerType)
                  cond_type = Instructions.to_integer_type(cond_il_type)
                  cond_insts.push(Instructions::EqualZero.new(cond_type))
                elsif cond_il_type.is_a?(IL::Types::FloatType)
                  cond_type = Instructions.to_float_type(cond_il_type)
                  cond_insts.push(
                    Instructions::ConstFloat.new(cond_type, "0.0")
                  )
                  cond_insts.push(Instructions::Equal.new(cond_type))
                else # NOTE: I think this never happens
                  raise "Unexpected conditional IL type"
                end
              end

              # create the outer block
              instructions.push(Instructions::Block.new(block_label))

              # conditional check before entering the loop
              # (since this is emulating a while, not a do-while)
              instructions.concat(cond_insts)
              # push conditional branch
              instructions.push(Instructions::BranchIf.new(block_label))

              # create the loop
              instructions.push(Instructions::Loop.new(loop_label))

              # translate the inner of the loop (not optional)
              unless block.inner
                raise "WasmLoopBlock has no inner"
              end

              inner = translate_wasm_block(T.unsafe(block.inner))
              instructions.concat(inner)

              # conditional check at end of the loop to see if we should exit
              instructions.concat(cond_insts)
              instructions.push(Instructions::BranchIf.new(block_label))

              # unconditional jump back after the check
              instructions.push(Instructions::Branch.new(loop_label))

              # end the loop and the block
              instructions.push(Instructions::End.new)
              instructions.push(Instructions::End.new)

              # translate the following blocks
              if block.next_block
                block_next_block = T.unsafe(block.next_block)
                instructions.concat(translate_wasm_block(block_next_block))
              end

              instructions
            when WasmBlock
              instructions = []

              # translate block
              block.bb.stmt_list.each do |s|
                instructions.concat(@transformer.transform(s))
              end

              # translate next block
              if block.next_block
                block_next_block = T.unsafe(block.next_block)
                instructions.concat(translate_wasm_block(block_next_block))
              end

              instructions
            end
          end

          sig do
            params(value: IL::Value).returns(Instructions::WasmInstruction)
          end
          def push_value(value)
            case value
            when IL::Constant
              if value.type.is_a?(IL::Types::IntegerType)
                Instructions::ConstInteger.new(
                  Instructions.to_integer_type(value.type),
                  value.value
                )
              elsif value.type.is_a?(IL::Types::FloatType)
                Instructions::ConstFloat.new(
                  Instructions.to_float_type(value.type),
                  value.value
                )
              end

              raise "IL::Constant is neither integer nor float"
            when IL::ID
              Instructions::LocalGet.new(value.name)
            when IL::Value # cannot happen, IL::Value is abstract
              raise "Attempted to push value of stub IL::Value"
            else
              T.absurd(value)
            end
          end

          sig { returns(String) }
          def alloc_block_label
            label = "__lilac_block#{@block_ct}"
            @block_ct += 1
            label
          end

          sig { returns(String) }
          def alloc_loop_label
            label = "__lilac_loop_#{@loop_ct}"
            @loop_ct += 1
            label
          end
        end
      end
    end
  end
end<|MERGE_RESOLUTION|>--- conflicted
+++ resolved
@@ -31,11 +31,6 @@
             @loop_ct = T.let(0, Integer)
             @block_ct = T.let(0, Integer)
 
-<<<<<<< HEAD
-            @output_start_component = T.let(true, T::Boolean)
-
-            super(wasm_translator, cfg_program)
-=======
             @start_function = T.let(nil, T.nilable(String))
 
             super(wasm_transformer, cfg_program)
@@ -51,12 +46,6 @@
             end
 
             @start_function = func_name
->>>>>>> 8e8fcdb2
-          end
-
-          sig { void }
-          def omit_start_component
-            @output_start_component = false
           end
 
           sig { override.returns(Components::Module) }
@@ -69,17 +58,12 @@
               components.push(translate_import(f))
             end
 
-<<<<<<< HEAD
-            # translate all functions
-            @program.each_func { |f| components.push(translate_func(f)) }
-=======
             # translate all globals
             @program.each_global do |g|
               # add global to top-level scope
               @symbols.insert(ILSymbol.new(g.id, g.type))
               components.push(translate_global(g))
             end
->>>>>>> 8e8fcdb2
 
             # translate all functions
             @program.each_func { |f| components.push(translate_func(f)) }
