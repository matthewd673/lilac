--- conflicted
+++ resolved
@@ -151,7 +151,39 @@
         instructions
       },
     # equality
-<<<<<<< HEAD
+    # eqz (for 0 on left or right)
+    IL::BinaryOp.new(IL::BinaryOp::Operator::EQ,
+                     Pattern::IntegerConstantWildcard.new(0),
+                     Pattern::ValueWildcard.new) =>
+      -> (t, o) {
+        right = t.transform(o.right)
+
+        # lookup type based on constant
+        il_type = t.get_il_type(o.left)
+        type = Instructions::to_integer_type(il_type)
+
+        instructions = []
+        instructions.concat(right)
+        instructions.push(Instructions::EqualZero.new(type))
+
+        instructions
+      },
+    IL::BinaryOp.new(IL::BinaryOp::Operator::EQ,
+                     Pattern::ValueWildcard.new,
+                     Pattern::IntegerConstantWildcard.new(0)) =>
+      -> (t, o) {
+        left = t.transform(o.left)
+
+        # lookup type based on constant
+        il_type = t.get_il_type(o.right)
+        type = Instructions::to_integer_type(il_type)
+
+        instructions = []
+        instructions.concat(left)
+        instructions.push(Instructions::EqualZero.new(type))
+
+        instructions
+      },
     # normal equality
     IL::BinaryOp.new(IL::BinaryOp::Operator::EQ,
               Pattern::ValueWildcard.new,
@@ -162,58 +194,6 @@
 
         type = t.get_type(o.left)
 
-        instructions = []
-        instructions.concat(left)
-        instructions.concat(right)
-        instructions.push(Instructions::Equal.new(type))
-
-        instructions
-      },
-=======
->>>>>>> 2e70c817
-    # eqz (for 0 on left or right)
-    IL::BinaryOp.new(IL::BinaryOp::Operator::EQ,
-                     Pattern::IntegerConstantWildcard.new(0),
-                     Pattern::ValueWildcard.new) =>
-      -> (t, o) {
-        right = t.transform(o.right)
-
-        # lookup type based on constant
-        il_type = t.get_il_type(o.left)
-        type = Instructions::to_integer_type(il_type)
-
-        instructions = []
-        instructions.concat(right)
-        instructions.push(Instructions::EqualZero.new(type))
-
-        instructions
-      },
-    IL::BinaryOp.new(IL::BinaryOp::Operator::EQ,
-                     Pattern::ValueWildcard.new,
-                     Pattern::IntegerConstantWildcard.new(0)) =>
-      -> (t, o) {
-        left = t.transform(o.left)
-
-        # lookup type based on constant
-        il_type = t.get_il_type(o.right)
-        type = Instructions::to_integer_type(il_type)
-
-        instructions = []
-        instructions.concat(left)
-        instructions.push(Instructions::EqualZero.new(type))
-
-        instructions
-      },
-    # normal equality
-    IL::BinaryOp.new(IL::BinaryOp::Operator::EQ,
-              Pattern::ValueWildcard.new,
-              Pattern::ValueWildcard.new) =>
-      -> (t, o) {
-        left = t.transform(o.left)
-        right = t.transform(o.right)
-
-        type = t.get_type(o.left)
-
         [left, right, Instructions::Equal.new(type)]
       },
     # not equal
