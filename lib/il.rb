--- conflicted
+++ resolved
@@ -39,7 +39,6 @@
         end
       end
 
-<<<<<<< HEAD
       # Represents any numeric type (integer or floating-point).
       class NumericType < Type
         abstract!
@@ -61,20 +60,6 @@
       end
 
       # Represents any floating-point type.
-=======
-      class NumericType < Type
-        abstract!
-      end
-      class IntegerType < NumericType
-        abstract!
-      end
-      class SignedType < IntegerType
-        abstract!
-      end
-      class UnsignedType < IntegerType
-        abstract!
-      end
->>>>>>> f1bfc9bd
       class FloatType < NumericType
         abstract!
       end
