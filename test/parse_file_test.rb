# typed: strict
# frozen_string_literal: true

require "sorbet-runtime"
require "minitest/autorun"
require_relative "../lib/il"
require_relative "../lib/frontend/parser"

class ParseFileTest < Minitest::Test
  extend T::Sig

  include Lilac::IL

  sig { void }
  def test_parse_definition
    expected = Program.new(stmt_list: [
                             Definition.new(Type::I32, ID.new("a"),
                                            Constant.new(Type::I32, 5)),
                           ])
    program = Lilac::Frontend::Parser.parse_file(
<<<<<<< HEAD
      "test/programs/frontend/definition.txt"
=======
      "test/il_programs/frontend/definition.txt"
>>>>>>> e7926626
    )

    assert program.eql?(expected)
  end

  sig { void }
  def test_parse_types
    expected = Program.new(stmt_list: [
                             Definition.new(Type::U8, ID.new("a"),
                                            Constant.new(Type::U8, 8)),
                             Definition.new(Type::U16, ID.new("b"),
                                            Constant.new(Type::U16, 9)),
                             Definition.new(Type::U32, ID.new("c"),
                                            Constant.new(Type::U32, 10)),
                             Definition.new(Type::U64, ID.new("d"),
                                            Constant.new(Type::U64, 11)),
                             Definition.new(Type::I8, ID.new("e"),
                                            Constant.new(Type::I8, -2)),
                             Definition.new(Type::I16, ID.new("f"),
                                            Constant.new(Type::I16, -3)),
                             Definition.new(Type::I32, ID.new("g"),
                                            Constant.new(Type::I32, 5)),
                             Definition.new(Type::I64, ID.new("h"),
                                            Constant.new(Type::I64, 9999)),
                             Definition.new(Type::F32, ID.new("i"),
                                            Constant.new(Type::F32, 3.14)),
                             Definition.new(Type::F64, ID.new("j"),
                                            Constant.new(Type::F64, -1.0)),
                           ])
    program = Lilac::Frontend::Parser.parse_file(
<<<<<<< HEAD
      "test/programs/frontend/types.txt"
=======
      "test/il_programs/frontend/types.txt"
>>>>>>> e7926626
    )

    assert program.eql?(expected)
  end

  sig { void }
  def test_parse_label_and_jmp
    expected = Program.new(stmt_list: [
                             Label.new("L0"),
                             Definition.new(Type::I32, ID.new("a"),
                                            Constant.new(Type::I32, 3)),
                             Jump.new("L0"),
                           ])
    program = Lilac::Frontend::Parser.parse_file(
<<<<<<< HEAD
      "test/programs/frontend/label_and_jmp.txt"
=======
      "test/il_programs/frontend/label_and_jmp.txt"
>>>>>>> e7926626
    )

    assert program.eql?(expected)
  end

  sig { void }
  def test_parse_jz_jnz
    expected = Program.new(stmt_list: [
                             Label.new("L0"),
                             Definition.new(Type::I32, ID.new("a"),
                                            Constant.new(Type::I32, 5)),
                             JumpNotZero.new(ID.new("a"), "L0"),
                             JumpZero.new(Constant.new(Type::U8, 1), "L0"),
                           ])
    program = Lilac::Frontend::Parser.parse_file(
<<<<<<< HEAD
      "test/programs/frontend/jz_jnz.txt"
=======
      "test/il_programs/frontend/jz_jnz.txt"
>>>>>>> e7926626
    )

    assert program.eql?(expected)
  end

  sig { void }
  def test_parse_binop
    expected = Program.new(stmt_list: [
                             Definition.new(
                               Type::I32,
                               ID.new("a"),
                               BinaryOp.new(
                                 BinaryOp::Operator::ADD,
                                 Constant.new(Type::I32, 12),
                                 Constant.new(Type::I32, 6)
                               )
                             ),
                             Definition.new(
                               Type::I32,
                               ID.new("a"),
                               BinaryOp.new(
                                 BinaryOp::Operator::SUB,
                                 ID.new("a"),
                                 Constant.new(Type::I32, 0)
                               )
                             ),
                             Definition.new(
                               Type::I32,
                               ID.new("a"),
                               BinaryOp.new(
                                 BinaryOp::Operator::MUL,
                                 ID.new("a"),
                                 Constant.new(Type::I32, -2)
                               )
                             ),
                             Definition.new(
                               Type::I32,
                               ID.new("a"),
                               BinaryOp.new(
                                 BinaryOp::Operator::DIV,
                                 ID.new("a"),
                                 Constant.new(Type::I32, -2)
                               )
                             ),
                             Definition.new(
                               Type::U8,
                               ID.new("b"),
                               BinaryOp.new(
                                 BinaryOp::Operator::EQ,
                                 Constant.new(Type::U8, 0),
                                 Constant.new(Type::U8, 0)
                               )
                             ),
                             Definition.new(
                               Type::U8,
                               ID.new("c"),
                               BinaryOp.new(
                                 BinaryOp::Operator::NEQ,
                                 Constant.new(Type::U8, 1),
                                 Constant.new(Type::U8, 0)
                               )
                             ),
                             Definition.new(
                               Type::U8,
                               ID.new("d"),
                               BinaryOp.new(
                                 BinaryOp::Operator::LT,
                                 Constant.new(Type::U8, 2),
                                 Constant.new(Type::U8, 4)
                               )
                             ),
                             Definition.new(
                               Type::U8,
                               ID.new("e"),
                               BinaryOp.new(
                                 BinaryOp::Operator::GT,
                                 Constant.new(Type::U8, 3),
                                 Constant.new(Type::U8, 1)
                               )
                             ),
                             Definition.new(
                               Type::U8,
                               ID.new("f"),
                               BinaryOp.new(
                                 BinaryOp::Operator::LEQ,
                                 Constant.new(Type::U8, 1),
                                 Constant.new(Type::U8, 1)
                               )
                             ),
                             Definition.new(
                               Type::U8,
                               ID.new("g"),
                               BinaryOp.new(
                                 BinaryOp::Operator::GEQ,
                                 Constant.new(Type::U8, 0),
                                 Constant.new(Type::U8, 1)
                               )
                             ),
                             Definition.new(
                               Type::U8,
                               ID.new("h"),
                               BinaryOp.new(
                                 BinaryOp::Operator::OR,
                                 Constant.new(Type::U8, 1),
                                 Constant.new(Type::U8, 0)
                               )
                             ),
                             Definition.new(
                               Type::U8,
                               ID.new("i"),
                               BinaryOp.new(
                                 BinaryOp::Operator::AND,
                                 Constant.new(Type::U8, 0),
                                 Constant.new(Type::U8, 1)
                               )
                             ),
                           ])
    program = Lilac::Frontend::Parser.parse_file(
<<<<<<< HEAD
      "test/programs/frontend/binop.txt"
=======
      "test/il_programs/frontend/binop.txt"
>>>>>>> e7926626
    )

    assert program.eql?(expected)
  end

  sig { void }
  def test_parse_unop
    expected = Program.new(stmt_list: [
                             Definition.new(
                               Type::I16, ID.new("a"),
                               UnaryOp.new(
                                 UnaryOp::Operator::NEG,
                                 Constant.new(Type::I16, 2)
                               )
                             ),
                           ])
    program = Lilac::Frontend::Parser.parse_file(
<<<<<<< HEAD
      "test/programs/frontend/unop.txt"
=======
      "test/il_programs/frontend/unop.txt"
>>>>>>> e7926626
    )

    assert program.eql?(expected)
  end

  sig { void }
  def test_parse_func
    expected = Program.new(stmt_list: [
                             Definition.new(
                               Type::I32,
                               ID.new("ans"),
                               Call.new(
                                 "multiply",
                                 [
                                   Constant.new(Type::I32, 3),
                                   Constant.new(Type::I32, 5),
                                 ]
                               )
                             ),
                           ])
    expected.add_func(FuncDef.new("multiply",
                                  [
                                    FuncParam.new(Type::I32, ID.new("a")),
                                    FuncParam.new(Type::I32, ID.new("b")),
                                  ],
                                  Type::I32,
                                  [
                                    Definition.new(Type::I32,
                                                   Register.new(0),
                                                   BinaryOp.new(
                                                     BinaryOp::Operator::MUL,
                                                     ID.new("a"),
                                                     ID.new("b")
                                                   )),
                                    Return.new(Register.new(0)),
                                  ]))

    program = Lilac::Frontend::Parser.parse_file(
<<<<<<< HEAD
      "test/programs/frontend/func.txt"
=======
      "test/il_programs/frontend/func.txt"
>>>>>>> e7926626
    )

    assert program.eql?(expected)
  end

  sig { void }
  def test_parse_phi
    expected = Program.new(stmt_list: [
                             Definition.new(
                               Type::I32,
                               ID.new("a"),
                               Constant.new(Type::I32, 1)
                             ),
                             Definition.new(
                               Type::I32,
                               ID.new("b"),
                               Constant.new(Type::I32, 2)
                             ),
                             Definition.new(
                               Type::I32,
                               Register.new(0),
                               BinaryOp.new(
                                 BinaryOp::Operator::EQ,
                                 ID.new("a"),
                                 Constant.new(Type::I32, 1)
                               )
                             ),
                             JumpZero.new(Register.new(0), "L0"),
                             Definition.new(
                               Type::I32,
                               Register.new(1),
                               BinaryOp.new(
                                 BinaryOp::Operator::MUL,
                                 ID.new("b"),
                                 Constant.new(Type::I32, 2)
                               )
                             ),
                             Definition.new(
                               Type::I32,
                               ID.new("b"),
                               Register.new(0)
                             ),
                             Jump.new("L1"),
                             Label.new("L0"),
                             Definition.new(
                               Type::I32,
                               Register.new(2),
                               BinaryOp.new(
                                 BinaryOp::Operator::ADD,
                                 ID.new("b"),
                                 Constant.new(Type::I32, 1)
                               )
                             ),
                             Definition.new(
                               Type::I32,
                               ID.new("b"),
                               Register.new(0)
                             ),
                             Label.new("L1"),
                             Definition.new(
                               Type::I32,
                               ID.new("b"),
                               Phi.new(
                                 [
                                   ID.new("b"),
                                   ID.new("b"),
                                 ]
                               )
                             ),
                             Definition.new(
                               Type::I32,
                               ID.new("c"),
<<<<<<< HEAD
                               ID.new("b")
                             ),
                           ])
    program = Lilac::Frontend::Parser.parse_file(
      "test/programs/frontend/phi.txt"
=======
                               ID.new("b"),
                             ),
                           ])
    program = Lilac::Frontend::Parser.parse_file(
      "test/il_programs/frontend/phi.txt"
>>>>>>> e7926626
    )

    assert program.eql?(expected)
  end

  sig { void }
  def test_parse_extern
    expected = Program.new(stmt_list: [
                             VoidCall.new(Call.new("main", [])),
                           ])
    expected.add_func(FuncDef.new("main", [], Type::Void, [
                                    Definition.new(
                                      Type::I32,
                                      Register.new(1),
                                      Call.new(
                                        "divide",
                                        [
                                          Constant.new(Type::F64, 6.0),
                                          Constant.new(Type::F64, 3.3),
                                        ]
                                      )
                                    ),
                                    Definition.new(
                                      Type::F64,
                                      ID.new("ans"),
                                      Register.new(1)
                                    ),
                                    VoidCall.new(
                                      ExternCall.new(
                                        "console",
                                        "log",
                                        [ID.new("ans")]
                                      )
                                    ),
                                    Return.new(Constant.new(Type::Void, nil)),
                                  ]))
    expected.add_func(FuncDef.new("divide",
                                  [FuncParam.new(Type::F64, ID.new("a")),
                                   FuncParam.new(Type::F64, ID.new("b"))],
                                  Type::F64,
                                  [
                                    Definition.new(
                                      Type::F64,
                                      Register.new(0),
                                      BinaryOp.new(
                                        BinaryOp::Operator::DIV,
                                        ID.new("a"),
                                        ID.new("b")
                                      )
                                    ),
                                    Return.new(Register.new(0)),
                                  ]))
    expected.add_extern_func(
      ExternFuncDef.new("console", "log", [Type::F64], Type::Void)
    )
    program = Lilac::Frontend::Parser.parse_file(
<<<<<<< HEAD
      "test/programs/frontend/extern.txt"
=======
      "test/il_programs/frontend/extern.txt"
>>>>>>> e7926626
    )

    assert program.eql?(expected)
  end
end<|MERGE_RESOLUTION|>--- conflicted
+++ resolved
@@ -18,11 +18,7 @@
                                             Constant.new(Type::I32, 5)),
                            ])
     program = Lilac::Frontend::Parser.parse_file(
-<<<<<<< HEAD
       "test/programs/frontend/definition.txt"
-=======
-      "test/il_programs/frontend/definition.txt"
->>>>>>> e7926626
     )
 
     assert program.eql?(expected)
@@ -53,11 +49,7 @@
                                             Constant.new(Type::F64, -1.0)),
                            ])
     program = Lilac::Frontend::Parser.parse_file(
-<<<<<<< HEAD
       "test/programs/frontend/types.txt"
-=======
-      "test/il_programs/frontend/types.txt"
->>>>>>> e7926626
     )
 
     assert program.eql?(expected)
@@ -72,11 +64,7 @@
                              Jump.new("L0"),
                            ])
     program = Lilac::Frontend::Parser.parse_file(
-<<<<<<< HEAD
       "test/programs/frontend/label_and_jmp.txt"
-=======
-      "test/il_programs/frontend/label_and_jmp.txt"
->>>>>>> e7926626
     )
 
     assert program.eql?(expected)
@@ -92,11 +80,7 @@
                              JumpZero.new(Constant.new(Type::U8, 1), "L0"),
                            ])
     program = Lilac::Frontend::Parser.parse_file(
-<<<<<<< HEAD
       "test/programs/frontend/jz_jnz.txt"
-=======
-      "test/il_programs/frontend/jz_jnz.txt"
->>>>>>> e7926626
     )
 
     assert program.eql?(expected)
@@ -215,11 +199,7 @@
                              ),
                            ])
     program = Lilac::Frontend::Parser.parse_file(
-<<<<<<< HEAD
       "test/programs/frontend/binop.txt"
-=======
-      "test/il_programs/frontend/binop.txt"
->>>>>>> e7926626
     )
 
     assert program.eql?(expected)
@@ -237,11 +217,7 @@
                              ),
                            ])
     program = Lilac::Frontend::Parser.parse_file(
-<<<<<<< HEAD
       "test/programs/frontend/unop.txt"
-=======
-      "test/il_programs/frontend/unop.txt"
->>>>>>> e7926626
     )
 
     assert program.eql?(expected)
@@ -280,11 +256,7 @@
                                   ]))
 
     program = Lilac::Frontend::Parser.parse_file(
-<<<<<<< HEAD
       "test/programs/frontend/func.txt"
-=======
-      "test/il_programs/frontend/func.txt"
->>>>>>> e7926626
     )
 
     assert program.eql?(expected)
@@ -357,19 +329,11 @@
                              Definition.new(
                                Type::I32,
                                ID.new("c"),
-<<<<<<< HEAD
                                ID.new("b")
                              ),
                            ])
     program = Lilac::Frontend::Parser.parse_file(
       "test/programs/frontend/phi.txt"
-=======
-                               ID.new("b"),
-                             ),
-                           ])
-    program = Lilac::Frontend::Parser.parse_file(
-      "test/il_programs/frontend/phi.txt"
->>>>>>> e7926626
     )
 
     assert program.eql?(expected)
@@ -426,11 +390,7 @@
       ExternFuncDef.new("console", "log", [Type::F64], Type::Void)
     )
     program = Lilac::Frontend::Parser.parse_file(
-<<<<<<< HEAD
       "test/programs/frontend/extern.txt"
-=======
-      "test/il_programs/frontend/extern.txt"
->>>>>>> e7926626
     )
 
     assert program.eql?(expected)
